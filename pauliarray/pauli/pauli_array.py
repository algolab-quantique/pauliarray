from numbers import Number
from typing import TYPE_CHECKING, Any, Callable, List, Optional, Tuple, Union

import numpy as np
from numpy.typing import NDArray

from pauliarray.binary import bit_operations as bitops
from pauliarray.binary import symplectic

#
from pauliarray.utils.array_operations import broadcast_shape, is_broadcastable, is_concatenatable

if TYPE_CHECKING:
    from pauliarray.pauli.operator import Operator
    from pauliarray.pauli.operator_array_type_1 import OperatorArrayType1
    from pauliarray.pauli.weighted_pauli_array import WeightedPauliArray


PAULI_LABELS = "IZXY"
PAULI_TO_ZX_BITS = {
    "I": (False, False),
    "X": (False, True),
    "Y": (True, True),
    "Z": (True, False),
}
ZX_BITS_TO_PAULI_LABEL = {
    (False, False): "I",
    (False, True): "X",
    (True, True): "Y",
    (True, False): "Z",
}
ZX_BITS_TO_PAULI_MAT = {
    (False, False): np.array([[1, 0], [0, 1]]),
    (False, True): np.array([[0, 1], [1, 0]]),
    (True, True): np.array([[0, -1j], [1j, 0]]),
    (True, False): np.array([[1, 0], [0, -1]]),
}


class PauliArray(object):
    """
    Defines an array of Pauli strings.
    """

    def __init__(self, z_strings: "np.ndarray[np.bool]", x_strings: "np.ndarray[np.bool]"):

        z_strings = np.atleast_2d(z_strings)
        x_strings = np.atleast_2d(x_strings)

        assert np.all(z_strings.shape == x_strings.shape)

        assert z_strings.dtype == np.dtype(np.bool_)
        assert x_strings.dtype == np.dtype(np.bool_)

        self._z_strings = z_strings
        self._x_strings = x_strings

    @property
    def num_qubits(self) -> int:
        """
        Returns the number of qubits.

        Returns:
            int: The number of qubits.
        """
        return self._z_strings.shape[-1]

    @property
    def shape(self) -> Tuple[int, ...]:
        """
        Returns the shape of the object.

        Returns:
            Tuple[int, ...]: The shape of the object.
        """
        return self._z_strings.shape[:-1]

    @property
    def ndim(self) -> int:
        """
        Returns the number of dimensions.

        Returns:
            int: The number of dimensions.
        """
        return len(self.shape)

    @property
    def size(self) -> int:
        """
        Returns the total number of elements in the PauliArray.

        Returns:
            int: The total number of elements in the PauliArray.
        """
        return np.prod(self.shape)

    @property
    def paulis(self) -> "PauliArray":
        return self

    @property
    def wpaulis(self) -> "WeightedPauliArray":
        from pauliarray.pauli.weighted_pauli_array import WeightedPauliArray

        return WeightedPauliArray.from_paulis(self)

    @property
    def x_strings(self) -> "np.ndarray[np.bool]":
        """
        Returns the X bits.

        Returns:
            "np.ndarray[np.bool]": The X bits.
        """
        return self._x_strings

    @property
    def z_strings(self) -> "np.ndarray[np.bool]":
        """
        Returns the Z bits.

        Returns:
            "np.ndarray[np.bool]": The Z bits.
        """
        return self._z_strings

    @property
    def zx_strings(self) -> "np.ndarray[np.bool]":
        """
        Returns the combined Z and X bits.

        Returns:
            "np.ndarray[np.bool]": The combined Z and X bits.
        """
        return symplectic.merge_zx_strings(self._z_strings, self._x_strings)

    @property
    def xz_strings(self) -> "np.ndarray[np.bool]":
        """
        Returns the combined X and Z bits.

        Returns:
            "np.ndarray[np.bool]": The combined X and Z bits.
        """
        return symplectic.merge_zx_strings(self._x_strings, self._z_strings)

    @property
    def num_ids(self) -> "np.ndarray[np.int]":
        """
        Returns the number of identity operators.

        Returns:
            "np.ndarray[np.int]": The number of identity operators.
        """
        return np.sum(~np.logical_or(self._z_strings, self._x_strings), axis=-1)

    @property
    def num_non_ids(self) -> "np.ndarray[np.int]":
        """
        Returns the number of non-identity operators.

        Returns:
            "np.ndarray[np.int]": The number of non-identity operators.
        """
        return np.sum(np.logical_or(self._z_strings, self._x_strings), axis=-1)

    def __getitem__(self, key):
        # TODO check number of dimensions in key
        new_z_strings = self._z_strings[key]
        new_x_strings = self._x_strings[key]

        return PauliArray(new_z_strings, new_x_strings)

    def __setitem__(self, key, value: "PauliArray"):
        if isinstance(value, PauliArray):
            self._z_strings[key] = value.z_strings
            self._x_strings[key] = value.x_strings
        else:
            raise TypeError("Value should be of type PauliArray.")

    def __str__(self):
        return f"PauliArray: num_qubits = {self.num_qubits}, shape = {self.shape}, ..."

    def __eq__(self, other: "PauliArray") -> "np.ndarray[np.bool]":
        """
        Checks element-wise if the other PauliArray is equal.

        Args:
            other (PauliArray): An other PauliArray. Must be broadcastable

        Returns:
            "np.ndarray[np.bool]": _description_
        """

        return np.all(np.logical_and((self.z_strings == other.z_strings), (self.x_strings == other.x_strings)), axis=-1)

    def copy(self) -> "PauliArray":
        """
        Returns a copy of the PauliArray.

        Returns:
            PauliArray: Copied PauliArray.
        """
        return PauliArray(self.z_strings.copy(), self.x_strings.copy())

    def reshape(self, shape: Tuple[int, ...]) -> "PauliArray":
        """
        Returns a PauliArray with a new shape.

        Args:
            shape (tuple[int]): Tuple containing the new shape e.g. for 2x2 matrix: shape = (2,2)

        Returns:
            PauliArray: The PauliArray object with the new shape.
        """

        # TODO check number of dimensions in shape

        new_shape = shape + (self.num_qubits,)
        new_z_strings = self._z_strings.reshape(new_shape)
        new_x_strings = self._x_strings.reshape(new_shape)

        return PauliArray(new_z_strings, new_x_strings)

    def flatten(self) -> "PauliArray":
        """
        Returns a copy of the PauliArray flattened into one dimension.

        Returns:
            PauliArray: A flattened copy of the current PauliArray.
        """
        shape = (np.prod(self.shape),)

        return self.reshape(shape)

    def squeeze(self) -> "PauliArray":
        """
        Returns a PauliArray with axes of length one removed.

        Returns:
            PauliArray: The squeezed PauliArray.
        """
        new_z_strings = self._z_strings.squeeze()
        new_x_strings = self._x_strings.squeeze()

        return PauliArray(new_z_strings, new_x_strings)

    def remove(self, index: int) -> "PauliArray":
        """
        Returns a PauliArray with removed item at given index.

        Args:
            index (int): Index of element to remove.

        Returns:
            PauliArray: PauliArray with removed item at given index.
        """
        new_z_strings = self._z_strings.remove(index)
        new_x_strings = self._x_strings.remove(index)

        return PauliArray(new_z_strings, new_x_strings)

    def partition(self, parts_flat_idx: List[NDArray[np.int_]]) -> List["PauliArray"]:
        """
        Returns a list of PauliArray

        Args:
            parts_flat_idx [List[NDArray[np.int_]]]: List of parts given in linear indices

        Returns:
            List[PauliArray]: Parts
        """

        flat_paulis = self.flatten()

        parts = []
        for part_flat_idx in parts_flat_idx:
            parts.append(flat_paulis[part_flat_idx])

        return parts

    def partition_with_fct(self, partition_fct: Callable) -> List["PauliArray"]:
        """
        Returns a list of PauliArray

        Args:
            partition_fct [Callable]: ...

        Returns:
            List[PauliArray]: Parts
        """

        parts_flat_idx = partition_fct(self.paulis)

        return self.partition(parts_flat_idx)

    def weighted_partition(
        self, parts_flat_idx: List[NDArray[np.int_]], parts_weight: NDArray[np.float_]
    ) -> List["WeightedPauliArray"]:

        # if parts_weight is None:
        #     parts_weight = np.ones(len(parts_flat_idx))

        flat_wpaulis = self.wpaulis.flatten()

        paulis_total_weighted = np.zeros(flat_wpaulis.size)
        for part_flat_idx, part_weight in zip(parts_flat_idx, parts_weight):
            paulis_total_weighted[part_flat_idx] += part_weight

        parts = []
        for part_flat_idx, part_weight in zip(parts_flat_idx, parts_weight):
            parts.append(flat_wpaulis[part_flat_idx].mul_weights(parts_weight / paulis_total_weighted[part_flat_idx]))

        return parts

    def extract(self, condition: Union[NDArray, list]) -> "PauliArray":
        """
        Return the Pauli strings from the PauliArray object that satisfy some condition.

        Args:
          condition (Union[NDArray, list]): An array whose nonzero or True entries indicate the Pauli strings of PauliArray to extract.

        Returns:
            PauliArray: A new PauliArray object containing the extracted Pauli strings.

        Raises:
            ValueError: If the shape of the condition array is not equal to shape of the PauliArray.
        """
        if isinstance(condition, list):
            condition = np.array(condition, dtype=bool)

        if condition.shape != self.shape:
            raise ValueError("The condition array must have the same shape as the PauliArray.")

        new_x_strings = self.x_strings[condition]
        new_z_strings = self.z_strings[condition]

        if new_x_strings.size == 0:
            return PauliArray.identities((), self.num_qubits)

        return PauliArray(new_z_strings, new_x_strings)

    def take_qubits(self, indices: Union["np.ndarray[np.int]", range, int], inplace: bool = True) -> "PauliArray":
        """
        Return the Pauli strings for a subset of qubits, ignoring the other. Using indices.

        Args:
            indices (Union["np.ndarray[np.int]", range, int]): Index or array of indices of the qubits to return.
            inplace (bool): Apply the changes to self if True. Return a modified copy if False.

        Returns:
            PauliArray: PauliArray with a reduced number of qubits.
        """

        if not inplace:
            return self.copy().take_qubits(indices)

        if isinstance(indices, int):
            indices = np.array([indices], dtype=int)

        new_z_strings = self.z_strings.take(indices, axis=-1)
        new_x_strings = self.x_strings.take(indices, axis=-1)

        return PauliArray(new_z_strings, new_x_strings)

    def compress_qubits(self, condition: "np.ndarray[np.bool]", inplace: bool = True) -> "PauliArray":
        """
        Return the Pauli strings for a subset of qubits, ignoring the other. Using a mask.

        Args:
            condition ("np.ndarray[np.bool]"): Array that selects which qubit to keep. Must be on length equal to the number of qubits.
            inplace (bool): Apply the changes to self if True. Return a modified copy if False.

        Returns:
            PauliArray: PauliArray with a reduced number of qubits.
        """

        if not inplace:
            return self.copy().compress_qubits(condition)

        new_z_strings = self.z_strings.compress(condition, axis=-1)
        new_x_strings = self.x_strings.compress(condition, axis=-1)

        return PauliArray(new_z_strings, new_x_strings)

    def reorder_qubits(self, qubit_order: List[int], inplace: bool = True) -> "PauliArray":
        """
        Reorder the qubits.

        Args:
            qubit_order: The new qubits order. Must contain each qubit index once.
            inplace (bool): Apply the changes to self if True. Return a modified copy if False.

        Returns:
            PauliArray: The transformed PauliArray
        """

        assert np.all(np.sort(qubit_order) == np.arange(self.num_qubits))

        if not inplace:
            return self.copy().reorder_qubits(qubit_order)

        self.z_strings[..., :] = self.z_strings[..., qubit_order]
        self.x_strings[..., :] = self.x_strings[..., qubit_order]

        return self

    def compose(self, other: Any) -> Any:

        if isinstance(other, PauliArray):
            return self.compose_pauli_array(other)

        return NotImplemented

    def compose_pauli_array(self, other: "PauliArray") -> Tuple["PauliArray", "np.ndarray[np.complex]"]:
        """
        Performs an element-wise composition with an other PauliArray.

        Args:
            other (PauliArray): The PauliArray to compose with. Must be broadcastable.

        Returns:
            PauliArray: The result of the composition.
            "np.ndarray[np.complex]" : Phases resulting from the composition.
        """
        assert self.num_qubits == other.num_qubits
        assert is_broadcastable(self.shape, other.shape)

        new_z_strings = bitops.add(self.z_strings, other.z_strings)
        new_x_strings = bitops.add(self.x_strings, other.x_strings)

        self_phase_power = bitops.dot(self.z_strings, self.x_strings).astype(np.int8)
        other_phase_power = bitops.dot(other.z_strings, other.x_strings).astype(np.int8)
        new_phase_power = bitops.dot(new_z_strings, new_x_strings).astype(np.int8)
        commutation_phase_power = 2 * bitops.dot(self.x_strings, other.z_strings).astype(np.int8)

        phase_power = np.mod(
            commutation_phase_power + self_phase_power + other_phase_power - new_phase_power,
            4,
        )

        phases = np.choose(phase_power, [1, -1j, -1, 1j])

        return PauliArray(new_z_strings, new_x_strings), phases

    def mul_weights(self, other: Union[Number, NDArray]) -> "WeightedPauliArray":
        """
        Apply a weight to each Pauli string to form a WeightedPauliArray

        Args:
            other (Union[Number, NDArray]): A number or an array of number. Must be broadcastable.

        Returns:
            WeightedPauliArray: The result of the weight application.
        """

        from pauliarray.pauli.weighted_pauli_array import WeightedPauliArray

        new_weights = np.broadcast_to(other, self.shape).astype(np.complex128)
        new_paulis = self.paulis.copy()

        return WeightedPauliArray(new_paulis, new_weights)

    def tensor(self, other: Any) -> Any:

        if isinstance(other, PauliArray):
            return self.tensor_pauli_array(other)

        return NotImplemented

    def tensor_pauli_array(self, other: "PauliArray") -> "PauliArray":
        """
        Performs a tensor product, element-wise with an other PauliArray.

        Args:
            other (PauliArray): The PauliArray to multiply with. Must be broadcastable.

        Returns:
            PauliArray: The result of the tensor product.
        """
        new_z_strings = np.concatenate((self.z_strings, other.z_strings), axis=-1)
        new_x_strings = np.concatenate((self.x_strings, other.x_strings), axis=-1)

        return PauliArray(new_z_strings, new_x_strings)

    def add_pauli_array(self, other: "PauliArray") -> "OperatorArrayType1":
        """
        Performs an element-wise addition with other Pauli Array to produce an array of operator.

        Args:
            other (PauliArray): The PauliArray to add. Must be broadcastable.

        Returns:
            OperatorArrayType1: The result of the addition as an array of operators.
        """

        from pauliarray.pauli.operator_array_type_1 import OperatorArrayType1

        assert self.num_qubits == other.num_qubits
        assert is_broadcastable(self.shape, other.shape)

        new_z_strings = np.stack((self.z_strings, other.z_strings), axis=-2)
        new_x_strings = np.stack((self.x_strings, other.x_strings), axis=-2)

        new_paulis = PauliArray(new_z_strings, new_x_strings)

        return OperatorArrayType1.from_pauli_array(new_paulis, -1)

    def sum(self, axis: Union[Tuple[int, ...], None] = None) -> "OperatorArrayType1":

        from pauliarray.pauli.operator_array_type_1 import OperatorArrayType1

        OperatorArrayType1.from_pauli_array(self)

    def flip_zx(self) -> "PauliArray":
        """
        Returns a copy of the PauliArray with x strings as z strings, and vice versa.

        Returns:
            PauliArray: The PauliArray with flipped z and x strings.
        """
        return PauliArray(self.x_strings.copy(), self.z_strings.copy())

    def commute_with(self, other: "PauliArray") -> "np.ndarray[np.bool]":
        """
        Returns True if the elements of PauliArray commutes with the elements of PauliArray passed as parameter,
        returns False otherwise.

        Args:
            other (PauliArray): The PauliArray to check commutation with.

        Returns:
            "np.ndarray[np.bool]": An array of bool set to true for commuting Pauli string, and false otherwise.
        """

        return ~np.mod(symplectic.dot(self.zx_strings, other.zx_strings), 2).astype(np.bool_)

    def bitwise_commute_with(self, other: "PauliArray") -> "np.ndarray[np.bool]":
        """
        Returns True if the elements of PauliArray commutes bitwise with the elements of
        PauliArray passed as parameter, returns False otherwise.

        Args:
            other (PauliArray): The other PauliArray to verify bitwise commutation with.

        Returns:
            "np.ndarray[np.bool]": An array of bool set to true for bitwise commuting Pauli string, and false otherwise.
        """

        ovlp_1 = self.z_strings * other.x_strings
        ovlp_2 = self.x_strings * other.z_strings

        return np.all(~np.logical_xor(ovlp_1, ovlp_2), axis=-1)

    def traces(self) -> NDArray:
        """
        Return the traces of the Pauli Strings which are 2^n if Identity and 0 otherwise.

        Returns:
            "np.ndarray[np.int]": Traces of the Pauli Strings
        """

        return 2**self.num_qubits * (self.num_ids == self.num_qubits)

    def generators(self) -> "PauliArray":
        """
        Finds a set of linearly independant PauliString which can be multiplied together to generate every PauliStirng
        in self.

        Returns:
            PauliArray: The generators
        """

        generator_zx_strings = bitops.row_space(self.flatten().zx_strings)

        generators = PauliArray(
            generator_zx_strings[..., : self.num_qubits], generator_zx_strings[..., self.num_qubits :]
        )

        return generators

    def generators_with_map(self) -> Tuple["PauliArray", "np.ndarray[np.bool]"]:
        """
        Finds a set of linearly independant PauliString which can be multiplied together to generate every PauliStirng
        in self. Alse returns a matrix identifying which generators are involved in each PauliString in self.

        Returns:
            PauliArray: The generators
            NDArray: Element [idx,j] = True if generator j is used to construct self[idx]
        """

        generators = self.generators()

        combinaison_map = np.any(self.zx_strings[..., None, :] * generators.zx_strings[None, :, :], axis=-1)

        return generators, combinaison_map

    def inspect(self) -> str:
        """
        Returns an inspection string showing all labels of the PauliArray.

        Returns:
            str: The inspection string.
        """
        if self.ndim == 0:
            return "Empty PauliArray"

        if self.ndim == 1:
            label_table = self.label_table_1d(self.to_labels())
            return f"PauliArray\n{label_table}"

        if self.ndim == 2:
            label_table = self.label_table_2d(self.to_labels())
            return f"PauliArray\n{label_table}"

        label_table = self.label_table_nd(self.to_labels())
        return f"PauliArray\n{label_table}"

    def x(self, qubits: Union[int, List[int]], inplace: bool = True) -> Tuple["PauliArray", "np.ndarray[np.complex]"]:
        """
        Performs a Clifford conjugaison by X on given qubits. This leaves the PauliStrings unchanged but produce phase
        factors -1 when an operator is Y or Z.

        Args:
            qubits (int or list[int]): The qubits on which to apply the X
            inplace (bool): Apply the changes to self if True. Return a modified copy if False.

        Returns:
            PauliArray: The transformed PauliArray
            "np.ndarray[np.complex]": The factors resulting from the transformation
        """

        if not inplace:
            return self.copy().x(qubits)

        if isinstance(qubits, int):
            qubits = [qubits]

        y_strings = np.logical_and(self.x_strings, self.z_strings)
        sign_phases = np.mod(np.sum(np.logical_or(y_strings[..., qubits], self.z_strings[..., qubits]), axis=-1), 2)
        factors = (1 - 2 * sign_phases).astype(complex)

        return self, factors

    def h(self, qubits: Union[int, List[int]], inplace: bool = True) -> Tuple["PauliArray", "np.ndarray[np.complex]"]:
        """
        Performs a Clifford conjugaison by H on given qubits. This exchanges X for Z and vice-versa and Y into -Y.

        Args:
            qubits (int or list[int]): The qubits on which to apply H.
            inplace (bool): Apply the changes to self if True. Return a modified copy if False.

        Returns:
            PauliArray: The transformed PauliArray
            "np.ndarray[np.complex]": The factors resulting from the transformation
        """

        if not inplace:
            return self.copy().h(qubits)

        if isinstance(qubits, int):
            qubits = [qubits]

        y_strings = np.logical_and(self.x_strings, self.z_strings)
        sign_phases = np.mod(np.sum(y_strings[..., qubits], axis=-1), 2)
        factors = (1 - 2 * sign_phases).astype(complex)

        self.x_strings[..., qubits], self.z_strings[..., qubits] = (
            self.z_strings[..., qubits],
            self.x_strings[..., qubits],
        )

        return self, factors

    def s(self, qubits: Union[int, List[int]], inplace: bool = True) -> Tuple["PauliArray", "np.ndarray[np.complex]"]:
        """
        Performs a Clifford conjugaison by S on given qubits. This exchanges X for Y and vice-versa with respective factors.

        Args:
            qubits (int or list[int]): The qubits on which to apply S.
            inplace (bool): Apply the changes to self if True. Return a modified copy if False.

        Returns:
            PauliArray: The transformed PauliArray
            "np.ndarray[np.complex]": The factors resulting from the transformation
        """

        if not inplace:
            return self.copy().s(qubits)

        if isinstance(qubits, int):
            qubits = [qubits]

        y_strings = np.logical_and(self.x_strings, self.z_strings)
        sign_phases = np.mod(np.sum(y_strings[..., qubits], axis=-1), 2)
        factors = (1 - 2 * sign_phases).astype(complex)

        self.z_strings[..., qubits] = np.logical_xor(self.z_strings[..., qubits], self.x_strings[..., qubits])

        return self, factors

    def cx(
        self, control_qubits: Union[int, List[int]], target_qubits: Union[int, List[int]], inplace: bool = True
    ) -> Tuple["PauliArray", "np.ndarray[np.complex]"]:
        """
        Performs a Clifford conjugaison by CX on given qubits. The order of the CX is set by the order of the qubits.

        Args:
            control_qubits (int or list[int]): The qubits which controls the CX.
            target_qubits (int or list[int]): The qubits target by CX.
            inplace (bool): Apply the changes to self if True. Return a modified copy if False.

        Returns:
            PauliArray: The transformed PauliArray
            "np.ndarray[np.complex]": The factors resulting from the transformation
        """

        if not inplace:
            return self.copy().cx(control_qubits, target_qubits)

        if isinstance(control_qubits, int):
            control_qubits = [control_qubits]
        if isinstance(target_qubits, int):
            target_qubits = [target_qubits]
        assert len(control_qubits) == len(target_qubits)

        factors = np.ones(self.shape, dtype=complex)
        for cq, tq in zip(control_qubits, target_qubits):
            factors *= 1 - 2 * self.x_strings[..., cq] * self.z_strings[..., tq] * np.logical_not(
                np.logical_xor(self.z_strings[..., cq], self.x_strings[..., tq])
            )

            tmp_tq_x_bit_array = self.x_strings[..., tq].copy()
            tmp_cq_z_bit_array = self.z_strings[..., cq].copy()
            self.x_strings[..., tq] = np.logical_xor(tmp_tq_x_bit_array, self.x_strings[..., cq])
            self.z_strings[..., cq] = np.logical_xor(tmp_cq_z_bit_array, self.z_strings[..., tq])

        return self, factors

    def cz(
        self, control_qubits: Union[int, List[int]], target_qubits: Union[int, List[int]], inplace: bool = True
    ) -> Tuple["PauliArray", "np.ndarray[np.complex]"]:
        """
        Performs a Clifford conjugaison by CZ on given qubits. The order of the CZ is set by the order of the qubits.

        Args:
            control_qubits (int or list[int]): The qubits which controls the CZ.
            target_qubits (int or list[int]): The qubits target by CZ.
            inplace (bool): Apply the changes to self if True. Return a modified copy if False.

        Returns:
            PauliArray: The transformed PauliArray
            "np.ndarray[np.complex]": The factors resulting from the transformation
        """

        if not inplace:
            return self.copy().cz(control_qubits, target_qubits)

        if isinstance(control_qubits, int):
            control_qubits = [control_qubits]
        if isinstance(target_qubits, int):
            target_qubits = [target_qubits]
        assert len(control_qubits) == len(target_qubits)

        factors = np.ones(self.shape, dtype=complex)
        for cq, tq in zip(control_qubits, target_qubits):
            factors *= 1 - 2 * self.x_strings[..., cq] * self.x_strings[..., tq] * np.logical_xor(
                self.z_strings[..., cq], self.z_strings[..., tq]
            )

            self.z_strings[..., cq] = np.logical_xor(self.z_strings[..., cq], self.x_strings[..., tq])
            self.z_strings[..., tq] = np.logical_xor(self.z_strings[..., tq], self.x_strings[..., cq])

        return self, factors

    def clifford_conjugate(
        self, clifford: "Operator", inplace: bool = True
    ) -> Tuple["PauliArray", "np.ndarray[np.complex]"]:
        """
        Performs a Clifford transformation.

        Args:
            clifford (Operator) : Must represent a Clifford transformation with the correct number of qubits.
            inplace (bool): Apply the changes to self if True. Return a modified copy if False.

        Returns:
            PauliArray: The transformed PauliArray
            "np.ndarray[np.complex]": The factors resulting from the transformation
        """

        new_paulis, factors = clifford.clifford_conjugate_pauli_array_old(self)
        if inplace:
            self._z_strings = new_paulis.z_strings
            self._x_strings = new_paulis.x_strings
            return self, factors

        return new_paulis, factors

    def expectation_values_from_paulis(self, paulis_expectation_values: NDArray[np.float64]) -> NDArray[np.float64]:
        """
        Returns the PauliArray expectation value given the expectation values of the Paulis. More useful for other classes, but still here for uniformity.

        Args:
            paulis_expectation_values (NDArray[float]): The expectation values of the underlying PauliArray. Must be of the same shape as self.

        Returns:
            NDArray: The expectation values.
        """
        assert np.all(paulis_expectation_values.shape == self.shape)

        return paulis_expectation_values

    def covariances_from_paulis(self, paulis_covariances: NDArray[np.float64]) -> NDArray[np.float64]:
        """
        Returns the PauliArray covariances given the covariances of the Paulis. More useful for other classes, but still here for uniformity.

        Args:
            paulis_covariances (NDArray[float]): The covariance array of the underlying PauliArray. Must be of shape self.shape + self.shape

        Returns:
            NDArray: The covariance array.
        """
        assert np.all(paulis_covariances.shape == (self.shape + self.shape))

        return paulis_covariances

    def is_diagonal(self) -> "np.ndarray[np.bool]":
        """
        Checks if the Pauli strings are diagonal i.e. if all Pauli strings are I or Z.

        Returns:
            NDArray[bool]: True if the Pauli string is diagonal, False otherwise.
        """
        return ~np.any(self.x_strings, axis=-1)

    def is_identity(self) -> "np.ndarray[np.bool]":
        """
        Checks if the Pauli strings are identities i.e. if all Pauli strings are I.

        Returns:
            NDArray[bool]: True if the Pauli string is identity, False otherwise.
        """
        return ~np.logical_or(np.any(self.x_strings, axis=-1), np.any(self.z_strings, axis=-1))

    def to_labels(self) -> "np.ndarray[np.str]":
        """
        Returns the labels of all zx strings.

        Returns:
            "np.ndarray[np.str]": An array containing the labels of all Pauli strings.
        """
        labels = np.zeros(self.shape, dtype=f"U{self.num_qubits}")

        for idx in np.ndindex(*self.shape):
            labels[idx] = self.z_string_x_string_to_label(self.z_strings[idx], self.x_strings[idx])

        return labels

    def to_matrices(self) -> NDArray:
        """
        Returns the Pauli strings as a matrices.

        Returns:
            matrices (NDArray): An ndarray of shape self.shape + (n**2, n**2).
        """
        mat_shape = (2**self.num_qubits, 2**self.num_qubits)
        matrices = np.zeros(self.shape + mat_shape, dtype=complex)

        z_ints = bitops.strings_to_ints(self.z_strings)
        x_ints = bitops.strings_to_ints(self.x_strings)

        phase_powers = np.mod(bitops.dot(self.z_strings, self.x_strings), 4)
        phases = np.choose(phase_powers, [1, -1j, -1, 1j])

        for idx in np.ndindex(self.shape):
            one_matrix = self.matrix_from_zx_ints(z_ints[idx], x_ints[idx], self.num_qubits)
            matrices[idx] = one_matrix

        return phases[..., None, None] * matrices

    @staticmethod
    def sparse_matrix_from_zx_ints(z_int: int, x_int: int, num_qubits: int) -> Tuple[NDArray, NDArray, NDArray]:
        """
        Builds the matrix representing the Pauli String encoded in a sparse notation.

        Args:
            z_int (int): Integer which binary representation defines the z part of a Pauli String.
            x_int (int): Integer which binary representation defines the x part of a Pauli String.
            num_qubits (int): Length of the Pauli String.

        Returns:
            row_ind (NDArray): The row indices of returned matrix elements.
            col_ind (NDArray): The column indices of returned matrix elements.
            matrix_elements (NDArray): The matrix elements.
        """
        dim = 2**num_qubits

        row_ind = np.arange(dim, dtype=np.int64)

        col_ind = np.bitwise_xor(row_ind, x_int)
        matrix_elements = np.array([1 - 2 * (bin(i).count("1") % 2) for i in np.bitwise_and(row_ind, z_int)])

        return row_ind, col_ind, matrix_elements

    @staticmethod
    def matrix_from_zx_ints(z_int: int, x_int: int, num_qubits: int) -> NDArray:
        """
        Builds the matrix representing the Pauli String.

        Args:
            z_int (int): Integer which binary representation defines the z part of a Pauli String.
            x_int (int): Integer which binary representation defines the x part of a Pauli String.
            num_qubits (int): Length of the Pauli String.

        Returns:
            NDArray: The matrix reprensetating the Pauli String.
        """
        row_ind, col_ind, matrix_elements = PauliArray.sparse_matrix_from_zx_ints(z_int, x_int, num_qubits)

        dim = 2**num_qubits
        mat_shape = (dim, dim)

        matrix = np.zeros(mat_shape, dtype=complex)
        matrix[row_ind, col_ind] = matrix_elements

        return matrix

    @classmethod
    def from_labels(cls, labels: Union[list[str], "np.ndarray[np.str]"]) -> "PauliArray":
        """
        Creates a PauliArray from a labels using IXYZ.

        Args:
            labels (Union[list[str], "np.ndarray[np.str]"]): The list of labels.

        Returns:
            new_pauli_array (PauliArray): The PauliArray created from labels.
        """
        if type(labels) not in (list, np.ndarray):
            labels = [labels]
        z_strings, x_strings = cls.labels_to_z_strings_x_strings(labels)

        return PauliArray(z_strings, x_strings)

    @classmethod
    def from_zx_strings(cls, zx_strings: "np.ndarray[np.bool]") -> "PauliArray":
        """
        Create a PauliArray from zx strings.

        Args:
            zx_strings ("np.ndarray[np.bool]"): Array where the last dimension size is an even integers (twice the number of qubits.)

        Returns:
            PauliArray: The created PauliArray .
        """
        assert (zx_strings.shape[-1] % 2) == 0
        num_qubits = zx_strings.shape[-1] // 2
        z_strings = zx_strings[..., :num_qubits]
        x_strings = zx_strings[..., num_qubits:]

        return PauliArray(z_strings, x_strings)

    @classmethod
    def identities(cls, shape: Tuple[int, ...], num_qubits: int) -> "PauliArray":
        """
        Creates a new PauliArray of a given shape and number of qubits filled with identities.

        Args:
            shape (Tuple[int, ...]): The shape of new the PauliArray.
            num_qubits (int): The number of qubits of the new PauliArray.

        Returns:
            PauliArray: The created PauliArray .
        """
        new_shape = shape + (num_qubits,)

        z_strings = np.zeros(new_shape, dtype=np.bool_)
        x_strings = np.zeros(new_shape, dtype=np.bool_)

        return PauliArray(z_strings, x_strings)

    @classmethod
    def new(cls, shape: Tuple[int, ...], num_qubits: int) -> "PauliArray":

        return cls.identities(shape, num_qubits)

    @classmethod
    def random(cls, shape: Tuple[int, ...], num_qubits: int) -> "PauliArray":
        """
        Creates a PauliArray of a given shape and number of qubits filled with random Pauli strings.

        Args:
            shape (Tuple[int, ...]): Shape of new PauliArray.
            num_qubits (int): Number of qubits of new PauliArray.

        Returns:
            new_PauliArray (PauliArray): The PauliArray created.
        """
        new_shape = shape + (num_qubits,)

        z_strings = np.random.choice([False, True], new_shape)
        x_strings = np.random.choice([False, True], new_shape)

        return PauliArray(z_strings, x_strings)

    @staticmethod
    def labels_to_z_strings_x_strings(
        labels: Union[list[str], "np.ndarray[np.str]"]
    ) -> Tuple["np.ndarray[np.bool]", "np.ndarray[np.bool]"]:
        """
        Returns z strings and x strings created from labels.

        Args:
            labels (Union[list[str], "np.ndarray[np.str]"]): The list of labels.

        Returns:
            "np.ndarray[np.bool]" : The z strings
            "np.ndarray[np.bool]" : The x strings
        """
        labels = np.atleast_1d(np.array(labels, dtype=str))

        num_qubits = len(labels[(0,) * labels.ndim])
        shape = labels.shape

        z_strings = np.zeros(shape + (num_qubits,), dtype=np.bool_)
        x_strings = np.zeros(shape + (num_qubits,), dtype=np.bool_)

        for idx in np.ndindex(*shape):
            z_strings[idx], x_strings[idx] = PauliArray.label_to_z_string_x_string(labels[idx])

        return z_strings, x_strings

    @staticmethod
    def label_to_z_string_x_string(label: str) -> Tuple["np.ndarray[np.bool]", "np.ndarray[np.bool]"]:
        """
        Returns the z and x strings corresponding to the label passed as parameter.

        Args:
            label (str): The label to convert to z_string and x_string.

        Returns:
            "np.ndarray[np.bool]" : The z strings
            "np.ndarray[np.bool]" : The x strings
        """
        label = label.upper()
        n_bits = len(label)

        z_string = np.zeros((n_bits,), dtype=bool)
        x_string = np.zeros((n_bits,), dtype=bool)

        for i, pauli_char in enumerate(reversed(label)):
            z_string[i], x_string[i] = PAULI_TO_ZX_BITS[pauli_char]

        return z_string, x_string

    @staticmethod
    def z_string_x_string_to_label(z_string: "np.ndarray[np.bool]", x_string: "np.ndarray[np.bool]") -> str:
        """
        Converts a pair of z string and x string into a label (IXYZ).

        Args:
            z_string ("np.ndarray[np.bool]"): Single z string
            x_string ("np.ndarray[np.bool]"): Single x string
        Returns:
            str: Label from the zx strings
        """
        pauli_choices = z_string + 2 * x_string

        label = ""
        for pauli in reversed(pauli_choices):
            label += PAULI_LABELS[pauli]

        return label

    @staticmethod
    def label_table_1d(labels) -> str:

        return "\n".join(labels)

    @staticmethod
    def label_table_2d(labels) -> str:

        row_strs = []
        for i in range(labels.shape[0]):
            row_strs.append("  ".join(labels[i, :]))

        return "\n".join(row_strs)

    @staticmethod
    def label_table_nd(labels) -> str:

        slice_strs = []
        for idx in np.ndindex(labels.shape[:-2]):
            slice_str = "Slice (" + ",".join([str(i) for i in idx]) + ",:,:)\n"
            slice_str += PauliArray.label_table_2d(labels[idx])
            slice_strs.append(slice_str)

        return "\n".join(slice_strs)


def argsort(paulis: PauliArray, axis: int = -1) -> "np.ndarray[np.int]":
    """
    Return indices which sorts the Pauli Strings.

    Returns:
        NDArray: Indices which sorts the Pauli Strings.
    """
    zx_ints = bitops.strings_to_ints(paulis.zx_strings)

    return np.argsort(zx_ints, axis)


def broadcast_to(paulis: PauliArray, shape: Tuple[int, ...]) -> "PauliArray":
    """
    Returns the given PauliArray broadcasted to a given shape.

    Args:
        paulis (PauliArray): PauliArray to broadcast.
        shape (Tuple[int, ...]): Shape to broadcast to.

    Returns:
        new_pauli_array (PauliArray): The PauliArray with a new shape.
    """

    new_shape = shape + (paulis.num_qubits,)

    new_z_strings = np.broadcast_to(paulis.z_strings, new_shape)
    new_x_strings = np.broadcast_to(paulis.x_strings, new_shape)

    return PauliArray(new_z_strings, new_x_strings)


def expand_dims(paulis: PauliArray, axis: Union[int, Tuple[int, ...]]) -> "PauliArray":
    """
    Expands the shape of a PauliArray.

    Inserts a new axis that will appear at the axis position in the expanded array shape.

    Args:
        paulis (PauliArray): The PauliArray to expand.
        axis (Union[int, Tuple[int, ...]]): The axis upon which expand the PauliArray.

    Returns:
        expanded_pauli_array (PauliArray) : The expanded PauliArray.
    """

    if type(axis) not in (tuple, list):
        axis = (axis,)

    actual_ndim = paulis.ndim
    for ax in axis:
        if ax > actual_ndim:
            raise ValueError("axis cannot exceed ndim")
        actual_ndim += 1

    new_z_strings = np.expand_dims(paulis.z_strings, axis)
    new_x_strings = np.expand_dims(paulis.x_strings, axis)

    return PauliArray(new_z_strings, new_x_strings)


def commutator(paulis_1: PauliArray, paulis_2: PauliArray) -> Tuple[PauliArray, "np.ndarray[np.complex]"]:
    """
    Returns the commutator of the two PauliArray parameters.

    Args:
        paulis_1 (PauliArray): PauliArray to calculate commmutator with.
        paulis_2 (PauliArray): Other PauliArray to calculate commmutator with.

    Returns:
        PauliArray: PauliArray containing the Pauli strings of the commutators.
        "np.ndarray[np.complex]" : Coefficients of Pauli strings in returned PauliArray.
    """
    assert is_broadcastable(paulis_1.shape, paulis_2.shape)

    commutators, phases = paulis_1.compose_pauli_array(paulis_2)
    do_commute = paulis_1.commute_with(paulis_2)

    commutators.z_strings[do_commute] = 0
    commutators.x_strings[do_commute] = 0

    coefs = 2 * phases * ~do_commute

    return commutators, coefs


def commutator2(paulis_1: PauliArray, paulis_2: PauliArray) -> Tuple[PauliArray, "np.ndarray[np.complex]"]:
    """
    Returns the commutator of the two PauliArray parameters.

    Args:
        paulis_1 (PauliArray): PauliArray to calculate commmutator with.
        paulis_2 (PauliArray): Other PauliArray to calculate commmutator with.

    Returns:
        commutator_pauli_array (PauliArray): PauliArray containing the Pauli strings of the commutator.
        coefficients ("np.ndarray[np.complex]") : Coefficients of Pauli strings in returned PauliArray.
    """
    assert is_broadcastable(paulis_1.shape, paulis_2.shape)

    shape = broadcast_shape(paulis_1.shape, paulis_2.shape)

    do_commute = paulis_1.commute_with(paulis_2)

    idxs = np.where(~do_commute)

    idx1 = tuple(
        [idx if paulis_1.shape[dim] > 1 else np.zeros(idx.shape, dtype=np.int_) for dim, idx in enumerate(idxs)]
    )
    idx2 = tuple(
        [idx if paulis_2.shape[dim] > 1 else np.zeros(idx.shape, dtype=np.int_) for dim, idx in enumerate(idxs)]
    )

    non_zero_commutators, non_zeros_coefs = paulis_1[*idx1].compose_pauli_array(paulis_2[*idx2])

    commutators = PauliArray.identities(shape, paulis_1.num_qubits)
    coefs = np.zeros(shape, dtype=np.complex128)

    commutators[*idxs] = non_zero_commutators
    coefs[*idxs] = 2 * non_zeros_coefs

    return commutators, coefs


def anticommutator(paulis_1: PauliArray, paulis_2: PauliArray) -> Tuple[PauliArray, "np.ndarray[np.complex]"]:
    """
    Returns the anticommutator of the two PauliArray parameters.

    Args:
        paulis_1 (PauliArray): PauliArray to calculate the anticommutator with.
        paulis_2 (PauliArray): Other PauliArray to calculate the anticommutator with.

    Returns:
        anticommutators_pauli_array (PauliArray): PauliArray containing the Pauli strings of the anticommutator.
        coefficients ("np.ndarray[np.complex]") : Coefficients of Pauli strings in returned PauliArray.
    """
    assert is_broadcastable(paulis_1.shape, paulis_2.shape)

    anticommutators, phases = paulis_1.compose_pauli_array(paulis_2)
    do_commute = paulis_1.commute_with(paulis_2)

    anticommutators.z_strings[~do_commute] = 0
    anticommutators.x_strings[~do_commute] = 0

    coefs = 2 * phases * do_commute

    return anticommutators, coefs


def concatenate(paulis: Tuple[PauliArray, ...], axis: int) -> PauliArray:
    """
    Concatenated multiple PauliArrays.

    Args:
        paulis (List[PauliArray]): PauliArrays to concatenate.
        axis (int): The axis along which the arrays will be joined.

    Returns:
        PauliArray: The concatenated PauliArrays.
    """
    assert is_concatenatable(paulis, axis)

    z_strings_list = [pauli.z_strings for pauli in paulis]
    x_strings_list = [pauli.x_strings for pauli in paulis]
    new_z_strings = np.concatenate(z_strings_list, axis=axis)
    new_x_strings = np.concatenate(x_strings_list, axis=axis)

    return PauliArray(new_z_strings, new_x_strings)


def swapaxes(paulis: PauliArray, axis1: int, axis2: int) -> PauliArray:
    """
    Swap axes of a PauliArray

    Args:
        paulis (PauliArray): The PauliArray
        axis1 (int): Original axis position
        axis2 (int): Target axis position

    Returns:
        PauliArray: The PauliArrays with axes swaped.
    """
    assert axis1 < paulis.ndim
    assert axis2 < paulis.ndim
    axis1 = axis1 - 1 if axis1 < 0 else axis1
    axis2 = axis2 - 1 if axis2 < 0 else axis2

    new_z_strings = np.swapaxes(paulis.z_strings, axis1, axis2)
    new_x_strings = np.swapaxes(paulis.x_strings, axis1, axis2)

    return PauliArray(new_z_strings, new_x_strings)


def moveaxis(paulis: PauliArray, source: int, destination: int) -> PauliArray:
    """
    Move an axis of a PauliArray

    Args:
        paulis (PauliArray): The PauliArray
        source (int): Original axis position
        destination (int): Target axis position

    Returns:
        PauliArray: The PauliArrays with axis moved.
    """
    assert source < paulis.ndim
    assert destination < paulis.ndim
    source = source - 1 if source < 0 else source
    destination = destination - 1 if destination < 0 else destination

    new_z_strings = np.moveaxis(paulis.z_strings, source, destination)
    new_x_strings = np.moveaxis(paulis.x_strings, source, destination)

    return PauliArray(new_z_strings, new_x_strings)


def unique(
    paulis: PauliArray,
    axis: Optional[int] = None,
    return_index: bool = False,
    return_inverse: bool = False,
    return_counts: bool = False,
) -> Union[PauliArray, Tuple[PauliArray, NDArray]]:
    """
    Finds unique elements in a PauliArray.
    Directly uses numpy.unique and has the same interface.

    Args:
        paulis (PauliArray): The PauliArray to return.

        axis (Optional[int], optional):  The axis to operate on. If None, the PauliArray will be flattened.
            If an integer, the subarrays indexed by the given axis will be flattened and treated as the elements
            of a 1-D array with the dimension of the given axis. Object arrays or structured arrays that contain
            objects are not supported if the axis kwarg is used. Defaults to None.

        return_index (bool, optional): If True, also return the indices of PauliArray (along the specified axis,
            if provided, or in the flattened array) that result in the unique array. Defaults to False.

        return_inverse (bool, optional): If True, also return the indices of the unique array
            (for the specified axis, if provided) that can be used to reconstruct array. Defaults to False.

        return_counts (bool, optional): If True, also return the number of times each unique item appears in array.
            Defaults to False.

    Returns:
        PauliArray: The unique Pauli strings (or PauliArray along an axis) in a PauliArray
        NDArray, optional: Index to get unique from the orginal PauliArray
        NDArray, optional: Innverse to reconstrut the original PauliArray from unique
        NDArray, optional: The number of each unique in the original PauliArray
    """

    if axis is None:
        paulis = paulis.flatten()
        axis = 0
    elif axis >= paulis.ndim:
        raise ValueError("")
    else:
        axis = axis % paulis.ndim

    out = np.unique(
        paulis.zx_strings,
        axis=axis,
        return_index=return_index,
        return_inverse=return_inverse,
        return_counts=return_counts,
    )

    if return_index or return_inverse or return_counts:
        out = list(out)
        unique_zx_strings = out[0]
        out[0] = PauliArray.from_zx_strings(unique_zx_strings)
    else:
        unique_zx_strings = out
        out = PauliArray.from_zx_strings(unique_zx_strings)

    return out


def fast_flat_unique(
    paulis: PauliArray,
    return_index: bool = False,
    return_inverse: bool = False,
    return_counts: bool = False,
) -> Union[PauliArray, Tuple[PauliArray, NDArray]]:
    """
    Faster version of unique for PauliArray. Only works with flat PauliArray.
    Directly uses numpy.unique.

    Args:
        paulis (PauliArray): The PauliArray to return. Must be flat.

        return_index (bool, optional): If True, also return the indices of PauliArray (along the specified axis,
            if provided, or in the flattened array) that result in the unique array. Defaults to False.

        return_inverse (bool, optional): If True, also return the indices of the unique array
            (for the specified axis, if provided) that can be used to reconstruct array. Defaults to False.

        return_counts (bool, optional): If True, also return the number of times each unique item appears in array.
            Defaults to False.

    Returns:
        PauliArray: The unique Pauli strings in a PauliArray
        NDArray, optional: Index to get unique from the orginal PauliArray
        NDArray, optional: Innverse to reconstrut the original PauliArray from unique
        NDArray, optional: The number of each unique in the original PauliArray
    """

    assert paulis.ndim == 1

<<<<<<< HEAD
    _, index, inverse, counts = bitops.fast_flat_unique_bit_string(
        paulis.zx_strings, return_index=True, return_inverse=True, return_counts=True
    )
=======
    zx_strings = paulis.zx_strings
    void_type_size = zx_strings.dtype.itemsize * 2 * paulis.num_qubits

    zx_view = np.squeeze(np.ascontiguousarray(zx_strings).view(np.dtype((np.void, void_type_size))), axis=-1)

    _, index, inverse, counts = np.unique(zx_view, return_index=True, return_inverse=True, return_counts=True)
>>>>>>> 59bc4b55

    new_paulis = paulis[index]

    out = (new_paulis,)
    if return_index:
        out += (index,)
    if return_inverse:
        out += (inverse,)
    if return_counts:
        out += (counts,)

    if len(out) == 1:
        return out[0]

    return out<|MERGE_RESOLUTION|>--- conflicted
+++ resolved
@@ -1408,18 +1408,9 @@
 
     assert paulis.ndim == 1
 
-<<<<<<< HEAD
     _, index, inverse, counts = bitops.fast_flat_unique_bit_string(
         paulis.zx_strings, return_index=True, return_inverse=True, return_counts=True
     )
-=======
-    zx_strings = paulis.zx_strings
-    void_type_size = zx_strings.dtype.itemsize * 2 * paulis.num_qubits
-
-    zx_view = np.squeeze(np.ascontiguousarray(zx_strings).view(np.dtype((np.void, void_type_size))), axis=-1)
-
-    _, index, inverse, counts = np.unique(zx_view, return_index=True, return_inverse=True, return_counts=True)
->>>>>>> 59bc4b55
 
     new_paulis = paulis[index]
 
