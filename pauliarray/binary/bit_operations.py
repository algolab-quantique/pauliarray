import numpy as np
from numpy.typing import NDArray


<<<<<<< HEAD
def bit_sum(bit_strings: "np.ndarray[np.bool]") -> int:
=======
def bit_sum(bit_strings: NDArray[np.bool_]) -> int:
>>>>>>> e3c554f4
    """
    Calculates the sum of booleans along the last axis of the input array.

    Args:
<<<<<<< HEAD
        bit_strings ("np.ndarray[np.bool]"): Array of booleans .
=======
        bit_strings (NDArray[np.bool_]): Array of booleans .
>>>>>>> e3c554f4

    Returns:
        int: Sum of bits along the last axis.
    """
    return np.sum(bit_strings, axis=-1)


def dot(
<<<<<<< HEAD
    bit_strings_1: "np.ndarray[np.bool]",
    bit_strings_2: "np.ndarray[np.bool]",
) -> "np.ndarray[np.int]":
=======
    bit_strings_1: NDArray[np.bool_],
    bit_strings_2: NDArray[np.bool_],
) -> NDArray[np.int_]:
>>>>>>> e3c554f4
    """
    Computes the dot product between two arrays of boolean values.

    Args:
<<<<<<< HEAD
        bit_strings_1 ("np.ndarray[np.bool]"): First array of boolean values.
        bit_strings_2 ("np.ndarray[np.bool]"): Second array of boolean values.

    Returns:
        "np.ndarray[np.int]": Dot product of the two input arrays.
=======
        bit_strings_1 (NDArray[np.bool_]): First array of boolean values.
        bit_strings_2 (NDArray[np.bool_]): Second array of boolean values.

    Returns:
        NDArray[np.int_]: Dot product of the two input arrays.
>>>>>>> e3c554f4
    """
    return bit_sum(bit_strings_1 * bit_strings_2)


def matmul(
<<<<<<< HEAD
    bit_matrix_1: "np.ndarray[np.bool]",
    bit_matrix_2: "np.ndarray[np.bool]",
) -> "np.ndarray[np.bool]":
=======
    bit_matrix_1: NDArray[np.bool_],
    bit_matrix_2: NDArray[np.bool_],
) -> NDArray[np.bool_]:
>>>>>>> e3c554f4
    """
    Performs matrix multiplication over binary matrices.

    Args:
<<<<<<< HEAD
        bit_matrix_1 ("np.ndarray[np.bool]"): First binary matrix.
        bit_matrix_2 ("np.ndarray[np.bool]"): Second binary matrix.

    Returns:
        "np.ndarray[np.bool]": Resultant binary matrix after multiplication.
=======
        bit_matrix_1 (NDArray[np.bool_]): First binary matrix.
        bit_matrix_2 (NDArray[np.bool_]): Second binary matrix.

    Returns:
        NDArray[np.bool_]: Resultant binary matrix after multiplication.
>>>>>>> e3c554f4
    """
    return np.mod(np.matmul(bit_matrix_1.astype(int), bit_matrix_2.astype(int)), 2).astype(bool)


def add(
<<<<<<< HEAD
    bit_matrix_1: "np.ndarray[np.bool]",
    bit_matrix_2: "np.ndarray[np.bool]",
) -> "np.ndarray[np.bool]":
=======
    bit_matrix_1: NDArray[np.bool_],
    bit_matrix_2: NDArray[np.bool_],
) -> NDArray[np.bool_]:
>>>>>>> e3c554f4
    """
    Performs element-wise XOR operation between two binary matrices.

    Args:
<<<<<<< HEAD
        bit_matrix_1 ("np.ndarray[np.bool]"): First binary matrix.
        bit_matrix_2 ("np.ndarray[np.bool]"): Second binary matrix.

    Returns:
        "np.ndarray[np.bool]": Element-wise XOR result of the two input matrices.
=======
        bit_matrix_1 (NDArray[np.bool_]): First binary matrix.
        bit_matrix_2 (NDArray[np.bool_]): Second binary matrix.

    Returns:
        NDArray[np.bool_]: Element-wise XOR result of the two input matrices.
>>>>>>> e3c554f4
    """
    return np.logical_xor(bit_matrix_1, bit_matrix_2)


<<<<<<< HEAD
def rank(bit_matrix: "np.ndarray[np.bool]") -> int:
=======
def rank(bit_matrix: NDArray[np.bool_]) -> int:
>>>>>>> e3c554f4
    """
    Computes the rank of a binary matrix.

    Args:
<<<<<<< HEAD
        bit_matrix ("np.ndarray[np.bool]"): Input binary matrix.
=======
        bit_matrix (NDArray[np.bool_]): Input binary matrix.
>>>>>>> e3c554f4

    Returns:
        int: Rank of the binary matrix.
    """
    assert bit_matrix.ndim == 2

    row_ech = row_space(bit_matrix)

    return row_ech.shape[0]


<<<<<<< HEAD
def inv(bit_matrix: "np.ndarray[np.bool]") -> "np.ndarray[np.bool]":
=======
def inv(bit_matrix: NDArray[np.bool_]) -> NDArray[np.bool_]:
>>>>>>> e3c554f4
    """
    Computes the inverse of a binary matrix.

    Args:
<<<<<<< HEAD
        bit_matrix ("np.ndarray[np.bool]"): Input binary matrix.

    Returns:
        "np.ndarray[np.bool]": Inverse of the input binary matrix.
=======
        bit_matrix (NDArray[np.bool_]): Input binary matrix.

    Returns:
        NDArray[np.bool_]: Inverse of the input binary matrix.
>>>>>>> e3c554f4
    """
    assert bit_matrix.ndim == 2

    return np.linalg.inv(bit_matrix.astype(np.int8)).astype(bool)


<<<<<<< HEAD
def strings_to_ints(bit_strings: "np.ndarray[np.bool]") -> "np.ndarray[np.int]":
=======
def strings_to_ints(bit_strings: NDArray[np.bool_]) -> NDArray[np.int_]:
>>>>>>> e3c554f4
    """
    Converts binary strings to integers.

    Args:
<<<<<<< HEAD
        bit_strings ("np.ndarray[np.bool]"): Input array of binary strings.

    Returns:
        "np.ndarray[np.int]": Integers obtained from input binary strings
=======
        bit_strings (NDArray[np.bool_]): Input array of binary strings.

    Returns:
        NDArray[np.int_]: Integers obtained from input binary strings
>>>>>>> e3c554f4
    """
    power_of_twos = 1 << np.arange(bit_strings.shape[-1])

    return bit_sum(bit_strings * power_of_twos)


<<<<<<< HEAD
def row_echelon(bit_matrix: "np.ndarray[np.bool]") -> "np.ndarray[np.bool]":
=======
def row_echelon(bit_matrix: NDArray[np.bool_]) -> NDArray[np.bool_]:
>>>>>>> e3c554f4
    """
    Applies Gauss-Jordan elimination on a binary matrix to produce row echelon form.

    Args:
<<<<<<< HEAD
        bit_matrix ("np.ndarray[np.bool]"): Input binary matrix.

    Returns:
        "np.ndarray[np.bool]": Row echelon form of the provided matrix.
=======
        bit_matrix (NDArray[np.bool_]): Input binary matrix.

    Returns:
        NDArray[np.bool_]: Row echelon form of the provided matrix.
>>>>>>> e3c554f4
    """
    re_bit_matrix = bit_matrix.copy()

    n_rows = re_bit_matrix.shape[0]
    n_cols = re_bit_matrix.shape[1]

    row_range = np.arange(n_rows)

    h_row = 0
    k_col = 0

    while h_row < n_rows and k_col < n_cols:
        if np.all(re_bit_matrix[h_row:, k_col] == 0):
            k_col += 1
        else:
            i_row = h_row + np.argmax(re_bit_matrix[h_row:, k_col])
            if i_row != h_row:
                re_bit_matrix[[i_row, h_row], :] = re_bit_matrix[[h_row, i_row], :]

            cond_rows = np.logical_and(re_bit_matrix[:, k_col], (row_range != h_row))

            re_bit_matrix[cond_rows, :] = np.logical_xor(re_bit_matrix[cond_rows, :], re_bit_matrix[h_row, :][None, :])

            h_row += 1
            k_col += 1

    return re_bit_matrix


<<<<<<< HEAD
def kernel(bit_matrix: "np.ndarray[np.bool]") -> "np.ndarray[np.bool]":
    r"""
    Computes the Kernel of a two dimensions "np.ndarray[np.bool]".
=======
def kernel(bit_matrix: NDArray[np.bool_]) -> NDArray[np.bool_]:
    r"""
    Computes the Kernel of a two dimensions NDArray[np.bool_].
>>>>>>> e3c554f4
    The Kernel of a matrix A is a matrix which the columns are formed by the vectors x such that

    .. math::
        A x = 0.

    Args:
<<<<<<< HEAD
        bit_matrix ("np.ndarray[np.bool]"): Input binary matrix.

    Returns:
        "np.ndarray[np.bool]": Kernel of the input binary matrix.
=======
        bit_matrix (NDArray[np.bool_]): Input binary matrix.

    Returns:
        NDArray[np.bool_]: Kernel of the input binary matrix.
>>>>>>> e3c554f4
    """
    assert bit_matrix.ndim == 2
    assert bit_matrix.dtype == np.dtype(bool)

    re_bit_matrix = bit_matrix.T

    n_rows = re_bit_matrix.shape[0]
    n_cols = re_bit_matrix.shape[1]

    ext_bit_matrix = np.concatenate([re_bit_matrix, np.eye(n_rows, dtype=bool)], axis=1)

    row_ech_ext_bit_matrix = row_echelon(ext_bit_matrix)

    row_ech_bit_matrix = row_ech_ext_bit_matrix[:, :n_cols]
    inverse_bit_matrix = row_ech_ext_bit_matrix[:, n_cols:]

    null_rows = np.all(~row_ech_bit_matrix, axis=1)

    return inverse_bit_matrix[null_rows, :]


<<<<<<< HEAD
def intersection_row_space(
    bit_matrix_1: "np.ndarray[np.bool]", bit_matrix_2: "np.ndarray[np.bool]"
) -> "np.ndarray[np.bool]":
=======
def intersection_row_space(bit_matrix_1: NDArray[np.bool_], bit_matrix_2: NDArray[np.bool_]) -> NDArray[np.bool_]:
>>>>>>> e3c554f4
    """
    Given two matrices which rows are spanning two subspace, this fonction returns rows spanning the intersection
    subspace.

    Args:
<<<<<<< HEAD
        bit_matrix_1 ("np.ndarray[np.bool]"): First binary matrix.
        bit_matrix_2 ("np.ndarray[np.bool]"): Second binary matrix.

    Returns:
        "np.ndarray[np.bool]": Rows spanning the intersection subspace.
=======
        bit_matrix_1 (NDArray[np.bool_]): First binary matrix.
        bit_matrix_2 (NDArray[np.bool_]): Second binary matrix.

    Returns:
        NDArray[np.bool_]: Rows spanning the intersection subspace.
>>>>>>> e3c554f4
    """
    assert bit_matrix_1.ndim == bit_matrix_2.ndim == 2
    assert bit_matrix_1.shape[1] == bit_matrix_2.shape[1]

    rs_bit_matrix_1 = row_space(bit_matrix_1)
    rs_bit_matrix_2 = row_space(bit_matrix_2)

    num_rows_1 = rs_bit_matrix_1.shape[0]

    all_rows = np.concatenate((rs_bit_matrix_1, rs_bit_matrix_2), 0)

    null_row_combination = kernel(all_rows.T)

    return matmul(null_row_combination[:, :num_rows_1], all_rows[:num_rows_1, :])


<<<<<<< HEAD
def row_space(bits: "np.ndarray[np.bool]") -> "np.ndarray[np.bool]":
=======
def row_space(bits: NDArray[np.bool_]) -> NDArray[np.bool_]:
>>>>>>> e3c554f4
    """
    Computes the row space of a binary matrix using Gauss-Jordan elimination and
    removing the zero lines.

    Args:
<<<<<<< HEAD
        bits ("np.ndarray[np.bool]"): Input binary matrix.

    Returns
        "np.ndarray[np.bool]": Row space of the current matrix
=======
        bits (NDArray[np.bool_]): Input binary matrix.

    Returns
        NDArray[np.bool_]: Row space of the current matrix
>>>>>>> e3c554f4
    """
    row_ech_bits = row_echelon(bits)
    null_rows = np.all(~row_ech_bits, axis=1)

    return row_ech_bits[~null_rows, :]


<<<<<<< HEAD
def orthogonal_basis(bit_strings: "np.ndarray[np.bool]") -> "np.ndarray[np.bool]":
=======
def orthogonal_basis(bit_strings: NDArray[np.bool_]) -> NDArray[np.bool_]:
>>>>>>> e3c554f4
    """
    Computes the orthogonal basis of the given set of bit strings.

    Args:
<<<<<<< HEAD
        bit_strings ("np.ndarray[np.bool]"): Input array of bit strings.

    Returns
        "np.ndarray[np.bool]": Orthogonal basis of the input bit strings.
=======
        bit_strings (NDArray[np.bool_]): Input array of bit strings.

    Returns
        NDArray[np.bool_]: Orthogonal basis of the input bit strings.
>>>>>>> e3c554f4
    """
    return row_space(bit_strings)


<<<<<<< HEAD
def orthogonal_complement(bit_strings: "np.ndarray[np.bool]") -> "np.ndarray[np.bool]":
=======
def orthogonal_complement(bit_strings: NDArray[np.bool_]) -> NDArray[np.bool_]:
>>>>>>> e3c554f4
    """
    Computes the orthogonal complement of the given set of bit strings.

    Args:
<<<<<<< HEAD
        bit_strings ("np.ndarray[np.bool]"): Input array of bit strings.

    Returns
        "np.ndarray[np.bool]": Orthogonal basis of the input bit strings.
=======
        bit_strings (NDArray[np.bool_]): Input array of bit strings.

    Returns
        NDArray[np.bool_]: Orthogonal basis of the input bit strings.
>>>>>>> e3c554f4
    """
    return kernel(bit_strings)


<<<<<<< HEAD
def intersection(bit_strings_1: "np.ndarray[np.bool]", bit_strings_2: "np.ndarray[np.bool]") -> "np.ndarray[np.bool]":
=======
def intersection(bit_strings_1: NDArray[np.bool_], bit_strings_2: NDArray[np.bool_]) -> NDArray[np.bool_]:
>>>>>>> e3c554f4
    """
    Computes the intersection of two sets of bit strings.

    Args
<<<<<<< HEAD
        bit_strings_1 ("np.ndarray[np.bool]"): First array of boolean values.
        bit_strings_2 ("np.ndarray[np.bool]"): Second array of boolean values.

    Returns
        "np.ndarray[np.bool]": Intersection of the input bit strings.
=======
        bit_strings_1 (NDArray[np.bool_]): First array of boolean values.
        bit_strings_2 (NDArray[np.bool_]): Second array of boolean values.

    Returns
        NDArray[np.bool_]: Intersection of the input bit strings.
>>>>>>> e3c554f4
    """
    return intersection_row_space(bit_strings_1, bit_strings_2)


<<<<<<< HEAD
def is_orthogonal(bit_strings_1: "np.ndarray[np.bool]", bit_strings_2: "np.ndarray[np.bool]") -> "np.ndarray[np.bool]":
=======
def is_orthogonal(bit_strings_1: NDArray[np.bool_], bit_strings_2: NDArray[np.bool_]) -> NDArray[np.bool_]:
>>>>>>> e3c554f4
    """
    Checks if two sets of bit strings are orthogonal.

    Args:
<<<<<<< HEAD
        bit_strings_1 ("np.ndarray[np.bool]"): First array of boolean values.
        bit_strings_2 ("np.ndarray[np.bool]"): Second array of boolean values.

    Returns
        "np.ndarray[np.bool]": True if the input bit strings are orthogonal, False otherwise.
=======
        bit_strings_1 (NDArray[np.bool_]): First array of boolean values.
        bit_strings_2 (NDArray[np.bool_]): Second array of boolean values.

    Returns
        NDArray[np.bool_]: True if the input bit strings are orthogonal, False otherwise.
>>>>>>> e3c554f4
    """
    assert bit_strings_1.shape[-1] == bit_strings_2.shape[-1]
    assert bit_strings_1.shape[-1] % 2 == 0

    return ~dot(bit_strings_1, bit_strings_2)<|MERGE_RESOLUTION|>--- conflicted
+++ resolved
@@ -2,20 +2,12 @@
 from numpy.typing import NDArray
 
 
-<<<<<<< HEAD
 def bit_sum(bit_strings: "np.ndarray[np.bool]") -> int:
-=======
-def bit_sum(bit_strings: NDArray[np.bool_]) -> int:
->>>>>>> e3c554f4
     """
     Calculates the sum of booleans along the last axis of the input array.
 
     Args:
-<<<<<<< HEAD
-        bit_strings ("np.ndarray[np.bool]"): Array of booleans .
-=======
-        bit_strings (NDArray[np.bool_]): Array of booleans .
->>>>>>> e3c554f4
+        bit_strings ("np.ndarray[np.bool]"): Array of booleans.
 
     Returns:
         int: Sum of bits along the last axis.
@@ -24,112 +16,62 @@
 
 
 def dot(
-<<<<<<< HEAD
     bit_strings_1: "np.ndarray[np.bool]",
     bit_strings_2: "np.ndarray[np.bool]",
 ) -> "np.ndarray[np.int]":
-=======
-    bit_strings_1: NDArray[np.bool_],
-    bit_strings_2: NDArray[np.bool_],
-) -> NDArray[np.int_]:
->>>>>>> e3c554f4
     """
     Computes the dot product between two arrays of boolean values.
 
     Args:
-<<<<<<< HEAD
         bit_strings_1 ("np.ndarray[np.bool]"): First array of boolean values.
         bit_strings_2 ("np.ndarray[np.bool]"): Second array of boolean values.
 
     Returns:
         "np.ndarray[np.int]": Dot product of the two input arrays.
-=======
-        bit_strings_1 (NDArray[np.bool_]): First array of boolean values.
-        bit_strings_2 (NDArray[np.bool_]): Second array of boolean values.
-
-    Returns:
-        NDArray[np.int_]: Dot product of the two input arrays.
->>>>>>> e3c554f4
     """
     return bit_sum(bit_strings_1 * bit_strings_2)
 
 
 def matmul(
-<<<<<<< HEAD
     bit_matrix_1: "np.ndarray[np.bool]",
     bit_matrix_2: "np.ndarray[np.bool]",
 ) -> "np.ndarray[np.bool]":
-=======
-    bit_matrix_1: NDArray[np.bool_],
-    bit_matrix_2: NDArray[np.bool_],
-) -> NDArray[np.bool_]:
->>>>>>> e3c554f4
     """
     Performs matrix multiplication over binary matrices.
 
     Args:
-<<<<<<< HEAD
         bit_matrix_1 ("np.ndarray[np.bool]"): First binary matrix.
         bit_matrix_2 ("np.ndarray[np.bool]"): Second binary matrix.
 
     Returns:
         "np.ndarray[np.bool]": Resultant binary matrix after multiplication.
-=======
-        bit_matrix_1 (NDArray[np.bool_]): First binary matrix.
-        bit_matrix_2 (NDArray[np.bool_]): Second binary matrix.
-
-    Returns:
-        NDArray[np.bool_]: Resultant binary matrix after multiplication.
->>>>>>> e3c554f4
     """
     return np.mod(np.matmul(bit_matrix_1.astype(int), bit_matrix_2.astype(int)), 2).astype(bool)
 
 
 def add(
-<<<<<<< HEAD
     bit_matrix_1: "np.ndarray[np.bool]",
     bit_matrix_2: "np.ndarray[np.bool]",
 ) -> "np.ndarray[np.bool]":
-=======
-    bit_matrix_1: NDArray[np.bool_],
-    bit_matrix_2: NDArray[np.bool_],
-) -> NDArray[np.bool_]:
->>>>>>> e3c554f4
     """
     Performs element-wise XOR operation between two binary matrices.
 
     Args:
-<<<<<<< HEAD
         bit_matrix_1 ("np.ndarray[np.bool]"): First binary matrix.
         bit_matrix_2 ("np.ndarray[np.bool]"): Second binary matrix.
 
     Returns:
         "np.ndarray[np.bool]": Element-wise XOR result of the two input matrices.
-=======
-        bit_matrix_1 (NDArray[np.bool_]): First binary matrix.
-        bit_matrix_2 (NDArray[np.bool_]): Second binary matrix.
-
-    Returns:
-        NDArray[np.bool_]: Element-wise XOR result of the two input matrices.
->>>>>>> e3c554f4
     """
     return np.logical_xor(bit_matrix_1, bit_matrix_2)
 
 
-<<<<<<< HEAD
 def rank(bit_matrix: "np.ndarray[np.bool]") -> int:
-=======
-def rank(bit_matrix: NDArray[np.bool_]) -> int:
->>>>>>> e3c554f4
     """
     Computes the rank of a binary matrix.
 
     Args:
-<<<<<<< HEAD
-        bit_matrix ("np.ndarray[np.bool]"): Input binary matrix.
-=======
-        bit_matrix (NDArray[np.bool_]): Input binary matrix.
->>>>>>> e3c554f4
+        bit_matrix ("np.ndarray[np.bool]"): Input binary matrix.
 
     Returns:
         int: Rank of the binary matrix.
@@ -141,78 +83,45 @@
     return row_ech.shape[0]
 
 
-<<<<<<< HEAD
 def inv(bit_matrix: "np.ndarray[np.bool]") -> "np.ndarray[np.bool]":
-=======
-def inv(bit_matrix: NDArray[np.bool_]) -> NDArray[np.bool_]:
->>>>>>> e3c554f4
     """
     Computes the inverse of a binary matrix.
 
     Args:
-<<<<<<< HEAD
         bit_matrix ("np.ndarray[np.bool]"): Input binary matrix.
 
     Returns:
         "np.ndarray[np.bool]": Inverse of the input binary matrix.
-=======
-        bit_matrix (NDArray[np.bool_]): Input binary matrix.
-
-    Returns:
-        NDArray[np.bool_]: Inverse of the input binary matrix.
->>>>>>> e3c554f4
     """
     assert bit_matrix.ndim == 2
 
     return np.linalg.inv(bit_matrix.astype(np.int8)).astype(bool)
 
 
-<<<<<<< HEAD
 def strings_to_ints(bit_strings: "np.ndarray[np.bool]") -> "np.ndarray[np.int]":
-=======
-def strings_to_ints(bit_strings: NDArray[np.bool_]) -> NDArray[np.int_]:
->>>>>>> e3c554f4
     """
     Converts binary strings to integers.
 
     Args:
-<<<<<<< HEAD
         bit_strings ("np.ndarray[np.bool]"): Input array of binary strings.
 
     Returns:
         "np.ndarray[np.int]": Integers obtained from input binary strings
-=======
-        bit_strings (NDArray[np.bool_]): Input array of binary strings.
-
-    Returns:
-        NDArray[np.int_]: Integers obtained from input binary strings
->>>>>>> e3c554f4
     """
     power_of_twos = 1 << np.arange(bit_strings.shape[-1])
 
     return bit_sum(bit_strings * power_of_twos)
 
 
-<<<<<<< HEAD
 def row_echelon(bit_matrix: "np.ndarray[np.bool]") -> "np.ndarray[np.bool]":
-=======
-def row_echelon(bit_matrix: NDArray[np.bool_]) -> NDArray[np.bool_]:
->>>>>>> e3c554f4
     """
     Applies Gauss-Jordan elimination on a binary matrix to produce row echelon form.
 
     Args:
-<<<<<<< HEAD
         bit_matrix ("np.ndarray[np.bool]"): Input binary matrix.
 
     Returns:
         "np.ndarray[np.bool]": Row echelon form of the provided matrix.
-=======
-        bit_matrix (NDArray[np.bool_]): Input binary matrix.
-
-    Returns:
-        NDArray[np.bool_]: Row echelon form of the provided matrix.
->>>>>>> e3c554f4
     """
     re_bit_matrix = bit_matrix.copy()
 
@@ -242,32 +151,19 @@
     return re_bit_matrix
 
 
-<<<<<<< HEAD
 def kernel(bit_matrix: "np.ndarray[np.bool]") -> "np.ndarray[np.bool]":
     r"""
     Computes the Kernel of a two dimensions "np.ndarray[np.bool]".
-=======
-def kernel(bit_matrix: NDArray[np.bool_]) -> NDArray[np.bool_]:
-    r"""
-    Computes the Kernel of a two dimensions NDArray[np.bool_].
->>>>>>> e3c554f4
     The Kernel of a matrix A is a matrix which the columns are formed by the vectors x such that
 
     .. math::
         A x = 0.
 
     Args:
-<<<<<<< HEAD
         bit_matrix ("np.ndarray[np.bool]"): Input binary matrix.
 
     Returns:
         "np.ndarray[np.bool]": Kernel of the input binary matrix.
-=======
-        bit_matrix (NDArray[np.bool_]): Input binary matrix.
-
-    Returns:
-        NDArray[np.bool_]: Kernel of the input binary matrix.
->>>>>>> e3c554f4
     """
     assert bit_matrix.ndim == 2
     assert bit_matrix.dtype == np.dtype(bool)
@@ -289,31 +185,19 @@
     return inverse_bit_matrix[null_rows, :]
 
 
-<<<<<<< HEAD
 def intersection_row_space(
     bit_matrix_1: "np.ndarray[np.bool]", bit_matrix_2: "np.ndarray[np.bool]"
 ) -> "np.ndarray[np.bool]":
-=======
-def intersection_row_space(bit_matrix_1: NDArray[np.bool_], bit_matrix_2: NDArray[np.bool_]) -> NDArray[np.bool_]:
->>>>>>> e3c554f4
     """
     Given two matrices which rows are spanning two subspace, this fonction returns rows spanning the intersection
     subspace.
 
     Args:
-<<<<<<< HEAD
         bit_matrix_1 ("np.ndarray[np.bool]"): First binary matrix.
         bit_matrix_2 ("np.ndarray[np.bool]"): Second binary matrix.
 
     Returns:
         "np.ndarray[np.bool]": Rows spanning the intersection subspace.
-=======
-        bit_matrix_1 (NDArray[np.bool_]): First binary matrix.
-        bit_matrix_2 (NDArray[np.bool_]): Second binary matrix.
-
-    Returns:
-        NDArray[np.bool_]: Rows spanning the intersection subspace.
->>>>>>> e3c554f4
     """
     assert bit_matrix_1.ndim == bit_matrix_2.ndim == 2
     assert bit_matrix_1.shape[1] == bit_matrix_2.shape[1]
@@ -330,27 +214,16 @@
     return matmul(null_row_combination[:, :num_rows_1], all_rows[:num_rows_1, :])
 
 
-<<<<<<< HEAD
 def row_space(bits: "np.ndarray[np.bool]") -> "np.ndarray[np.bool]":
-=======
-def row_space(bits: NDArray[np.bool_]) -> NDArray[np.bool_]:
->>>>>>> e3c554f4
     """
     Computes the row space of a binary matrix using Gauss-Jordan elimination and
     removing the zero lines.
 
     Args:
-<<<<<<< HEAD
         bits ("np.ndarray[np.bool]"): Input binary matrix.
 
     Returns
         "np.ndarray[np.bool]": Row space of the current matrix
-=======
-        bits (NDArray[np.bool_]): Input binary matrix.
-
-    Returns
-        NDArray[np.bool_]: Row space of the current matrix
->>>>>>> e3c554f4
     """
     row_ech_bits = row_echelon(bits)
     null_rows = np.all(~row_ech_bits, axis=1)
@@ -358,102 +231,56 @@
     return row_ech_bits[~null_rows, :]
 
 
-<<<<<<< HEAD
 def orthogonal_basis(bit_strings: "np.ndarray[np.bool]") -> "np.ndarray[np.bool]":
-=======
-def orthogonal_basis(bit_strings: NDArray[np.bool_]) -> NDArray[np.bool_]:
->>>>>>> e3c554f4
     """
     Computes the orthogonal basis of the given set of bit strings.
 
     Args:
-<<<<<<< HEAD
         bit_strings ("np.ndarray[np.bool]"): Input array of bit strings.
 
     Returns
         "np.ndarray[np.bool]": Orthogonal basis of the input bit strings.
-=======
-        bit_strings (NDArray[np.bool_]): Input array of bit strings.
-
-    Returns
-        NDArray[np.bool_]: Orthogonal basis of the input bit strings.
->>>>>>> e3c554f4
     """
     return row_space(bit_strings)
 
 
-<<<<<<< HEAD
 def orthogonal_complement(bit_strings: "np.ndarray[np.bool]") -> "np.ndarray[np.bool]":
-=======
-def orthogonal_complement(bit_strings: NDArray[np.bool_]) -> NDArray[np.bool_]:
->>>>>>> e3c554f4
     """
     Computes the orthogonal complement of the given set of bit strings.
 
     Args:
-<<<<<<< HEAD
         bit_strings ("np.ndarray[np.bool]"): Input array of bit strings.
 
     Returns
         "np.ndarray[np.bool]": Orthogonal basis of the input bit strings.
-=======
-        bit_strings (NDArray[np.bool_]): Input array of bit strings.
-
-    Returns
-        NDArray[np.bool_]: Orthogonal basis of the input bit strings.
->>>>>>> e3c554f4
     """
     return kernel(bit_strings)
 
 
-<<<<<<< HEAD
 def intersection(bit_strings_1: "np.ndarray[np.bool]", bit_strings_2: "np.ndarray[np.bool]") -> "np.ndarray[np.bool]":
-=======
-def intersection(bit_strings_1: NDArray[np.bool_], bit_strings_2: NDArray[np.bool_]) -> NDArray[np.bool_]:
->>>>>>> e3c554f4
     """
     Computes the intersection of two sets of bit strings.
 
     Args
-<<<<<<< HEAD
         bit_strings_1 ("np.ndarray[np.bool]"): First array of boolean values.
         bit_strings_2 ("np.ndarray[np.bool]"): Second array of boolean values.
 
     Returns
         "np.ndarray[np.bool]": Intersection of the input bit strings.
-=======
-        bit_strings_1 (NDArray[np.bool_]): First array of boolean values.
-        bit_strings_2 (NDArray[np.bool_]): Second array of boolean values.
-
-    Returns
-        NDArray[np.bool_]: Intersection of the input bit strings.
->>>>>>> e3c554f4
     """
     return intersection_row_space(bit_strings_1, bit_strings_2)
 
 
-<<<<<<< HEAD
 def is_orthogonal(bit_strings_1: "np.ndarray[np.bool]", bit_strings_2: "np.ndarray[np.bool]") -> "np.ndarray[np.bool]":
-=======
-def is_orthogonal(bit_strings_1: NDArray[np.bool_], bit_strings_2: NDArray[np.bool_]) -> NDArray[np.bool_]:
->>>>>>> e3c554f4
     """
     Checks if two sets of bit strings are orthogonal.
 
     Args:
-<<<<<<< HEAD
         bit_strings_1 ("np.ndarray[np.bool]"): First array of boolean values.
         bit_strings_2 ("np.ndarray[np.bool]"): Second array of boolean values.
 
     Returns
         "np.ndarray[np.bool]": True if the input bit strings are orthogonal, False otherwise.
-=======
-        bit_strings_1 (NDArray[np.bool_]): First array of boolean values.
-        bit_strings_2 (NDArray[np.bool_]): Second array of boolean values.
-
-    Returns
-        NDArray[np.bool_]: True if the input bit strings are orthogonal, False otherwise.
->>>>>>> e3c554f4
     """
     assert bit_strings_1.shape[-1] == bit_strings_2.shape[-1]
     assert bit_strings_1.shape[-1] % 2 == 0
